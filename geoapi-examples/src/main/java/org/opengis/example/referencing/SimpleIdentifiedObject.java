--- conflicted
+++ resolved
@@ -108,52 +108,6 @@
     }
 
     /**
-<<<<<<< HEAD
-     * Version identifier for the namespace, as specified by the code authority.
-     * The default implementation returns {@code null}.
-     */
-    @Override
-    public String getVersion() {
-        return null;
-    }
-
-    /**
-     * Alternative names by which this object is identified.
-     * The default implementation returns an empty set.
-     *
-     * @return the aliases, or an empty collection if there is none.
-     */
-    @Override
-    public Collection<GenericName> getAlias() {
-        return Collections.emptySet();
-    }
-
-    /**
-     * An identifier which references elsewhere the object's defining information.
-     * Alternatively an identifier by which this object can be referenced.
-     * The default implementation returns an empty set.
-     *
-     * @return this object identifiers, or an empty set if there is none.
-     */
-    @Override
-    public Set<ReferenceIdentifier> getIdentifiers() {
-        return Collections.emptySet();
-    }
-
-    /**
-     * Returns a natural language description of this object.
-     * The default implementation returns {@code null}.
-     *
-     * @return the natural language description, or {@code null} if none.
-     */
-    @Override
-    public InternationalString getDescription() {
-        return null;
-    }
-
-    /**
-=======
->>>>>>> 31eb39f9
      * Description of domain of usage, or limitations of usage, for which this object is valid.
      * Note that this method is not inherited from {@link IdentifiedObject}, but is
      * defined in sub-interfaces like {@link org.opengis.referencing.crs.SingleCRS}.
