/*
 *    GeoAPI - Java interfaces for OGC/ISO standards
 *    Copyright © 2008-2024 Open Geospatial Consortium, Inc.
 *    http://www.geoapi.org
 *
 *    Licensed under the Apache License, Version 2.0 (the "License");
 *    you may not use this file except in compliance with the License.
 *    You may obtain a copy of the License at
 *
 *        http://www.apache.org/licenses/LICENSE-2.0
 *
 *    Unless required by applicable law or agreed to in writing, software
 *    distributed under the License is distributed on an "AS IS" BASIS,
 *    WITHOUT WARRANTIES OR CONDITIONS OF ANY KIND, either express or implied.
 *    See the License for the specific language governing permissions and
 *    limitations under the License.
 */
package org.opengis.test.referencing;

import java.util.List;

import org.opengis.referencing.operation.*;
import org.opengis.parameter.ParameterValueGroup;
import org.opengis.referencing.crs.CoordinateReferenceSystem;

import org.opengis.test.ValidatorContainer;
import static org.junit.jupiter.api.Assertions.*;
import static org.opengis.test.Assertions.assertBetween;
import static org.opengis.test.Assertions.assertStrictlyPositive;


/**
 * Validates {@link CoordinateOperation} and related objects from the
 * {@code org.opengis.referencing.operation} package.
 *
 * <p>This class is provided for users wanting to override the validation methods. When the default
 * behavior is sufficient, the {@link org.opengis.test.Validators} static methods provide a more
 * convenient way to validate various kinds of objects.</p>
 *
 * @author  Martin Desruisseaux (Geomatys)
 * @version 3.1
 * @since   2.2
 */
public class OperationValidator extends ReferencingValidator {
    /**
     * Creates a new validator instance.
     *
     * @param container  the set of validators to use for validating other kinds of objects
     *                   (see {@linkplain #container field javadoc}).
     */
    public OperationValidator(final ValidatorContainer container) {
        super(container, "org.opengis.referencing.operation");
    }

    /**
     * For each interface implemented by the given object, invokes the corresponding
     * {@code validate(…)} method defined in this class (if any).
     *
     * @param  object  the object to dispatch to {@code validate(…)} methods, or {@code null}.
     * @return number of {@code validate(…)} methods invoked in this class for the given object.
     */
    public int dispatch(final CoordinateOperation object) {
        int n = 0;
        if (object != null) {
            if (object instanceof Conversion)            {validate((Conversion)            object); n++;}
            if (object instanceof Transformation)        {validate((Transformation)        object); n++;}
            if (object instanceof PointMotionOperation)  {validate((PointMotionOperation)  object); n++;}
            if (object instanceof ConcatenatedOperation) {validate((ConcatenatedOperation) object); n++;}
            if (object instanceof PassThroughOperation)  {validate((PassThroughOperation)  object); n++;}
            if (n == 0) {
                if (object instanceof SingleOperation) {
                    validateOperation((SingleOperation) object);
                } else {
                    validateCoordinateOperation(object);
                }
            }
        }
        return n;
    }

    /**
     * Validates the given "pass through" operation.
     *
     * @param  object  the object to validate, or {@code null}.
     */
    public void validate(final PassThroughOperation object) {
        if (object == null) {
            return;
        }
        validateCoordinateOperation(object);
        final MathTransform transform = object.getMathTransform();
        mandatory(transform, "PassThroughOperation: shall have a MathTransform.");

        final CoordinateOperation operation = object.getOperation();
        mandatory(operation, "PassThroughOperation: getOperation() is mandatory.");
        assertNotSame(object, operation, "PassThroughOperation: getOperation() cannot be this.");
        dispatch(operation);

        final int[] index = object.getModifiedCoordinates();
        mandatory(index, "PassThroughOperation: modified coordinates are mandatory.");
        if (operation == null || index == null) {
            return;
        }
        final int sourceDimension = transform.getSourceDimensions();
        for (int i : index) {
            assertBetween(0, sourceDimension-1, i, "PassThroughOperation: invalid modified coordinate index.");
        }
    }

    /**
     * Validates the given concatenated operation.
     *
     * @param  object  the object to validate, or {@code null}.
     */
    public void validate(final ConcatenatedOperation object) {
        if (object == null) {
            return;
        }
        validateCoordinateOperation(object);
        final MathTransform transform = object.getMathTransform();
        mandatory(transform, "ConcatenatedOperation: shall have a MathTransform.");

        final List<? extends CoordinateOperation> operations = object.getOperations();
        mandatory(operations, "ConcatenatedOperation: shall provide a list of operations.");
        if (operations == null) {
            return;
        }
        validate(operations);
        CoordinateOperation first=null, last=null;
        for (final CoordinateOperation single : operations) {
            assertNotNull(single, "ConcatenatedOperation: getOperations() cannot contain null element.");
            assertNotSame(single, object, "ConcatenatedOperation: cannot contain itself as a single element.");
            dispatch(single);
            if (first == null) {
                first = single;
            } else {
                // Do not validate MathTransform since it is already done by dispatch(single).
                final MathTransform lastMT =   last.getMathTransform();
                final MathTransform thisMT = single.getMathTransform();
                if (lastMT != null && thisMT != null) {
                    assertEquals(lastMT.getTargetDimensions(), thisMT.getSourceDimensions(),
                            "ConcatenatedOperation: source dimension of a single operation " +
                            "must match the target dimension of the previous one.");
                }
                // Do not validate CRS since it is already done by dispatch(single).
                final CoordinateReferenceSystem targetCRS =   last.getTargetCRS();
                final CoordinateReferenceSystem sourceCRS = single.getSourceCRS();
                if (targetCRS != null && sourceCRS != null) {
                    assertEquals(dimension(targetCRS), dimension(sourceCRS),
                            "ConcatenatedOperation: source dimension of a single operation " +
                            "must match the target dimension of the previous one.");
                }
            }
            last = single;
        }
        assertNotNull(last, "ConcatenatedOperation: shall contain at least one single operation.");
        if (transform != null) {
            final MathTransform firstMT = first.getMathTransform();
            final MathTransform lastMT  = last .getMathTransform();
            if (firstMT != null) {
                assertEquals(firstMT.getSourceDimensions(), transform.getSourceDimensions(),
                        "ConcatenatedOperation: source dimension must match " +
                        "the source dimension of the first single operation.");
            }
            if (lastMT != null) {
                assertEquals(lastMT.getTargetDimensions(), transform.getTargetDimensions(),
                        "ConcatenatedOperation: target dimension must match " +
                        "the target dimension of the last single operation.");
            }
        }
        final CoordinateReferenceSystem sourceCRS = object.getSourceCRS();
        final CoordinateReferenceSystem targetCRS = object.getTargetCRS();
        final CoordinateReferenceSystem  firstCRS = first .getSourceCRS();
        final CoordinateReferenceSystem   lastCRS = last  .getTargetCRS();
        if (sourceCRS != null && firstCRS != null) {
            assertSame(firstCRS, sourceCRS,
                    "ConcatenatedOperation: sourceCRS must be the source of the first single operation.");
        }
        if (targetCRS != null && lastCRS != null) {
            assertSame(lastCRS, targetCRS,
                    "ConcatenatedOperation: targetCRS must be the target of the last single operation.");
        }
    }

    /**
     * Validates the given coordinate operation. This method is private because we
     * choose to expose only non-ambiguous {@code validate} methods in public API.
     *
     * @param  object  the object to validate, or {@code null}.
     */
    @SuppressWarnings("deprecation")
    private void validateCoordinateOperation(final CoordinateOperation object) {
        if (object == null) {
            return;
        }
        assertFalse((object instanceof ConcatenatedOperation) && (object instanceof SingleOperation),
                "CoordinateOperation: cannot be both a ConcatenatedOperation and a SingleOperation.");
        validateIdentifiedObject(object);
        container.validate(object.getScope());
        container.validate(object.getDomainOfValidity());
        validate("domain", object.getDomains(), ValidatorContainer::validate, false);

        final CoordinateReferenceSystem sourceCRS = object.getSourceCRS();
        final CoordinateReferenceSystem targetCRS = object.getTargetCRS();
        container.validate(sourceCRS);
        container.validate(targetCRS);

        // Note: MathTransform can be null in defining conversion. We will
        // check for non-null value in more specific validation methods only.
        final MathTransform transform = object.getMathTransform();
        validate(transform);
        if (transform != null) {
            if (sourceCRS != null) {
                assertEquals(dimension(sourceCRS), transform.getSourceDimensions(),
                        "CoordinateOperation: MathTransform source dimension must match sourceCRS dimension.");
            }
            if (targetCRS != null) {
                assertEquals(dimension(targetCRS), transform.getTargetDimensions(),
                        "CoordinateOperation: MathTransform target dimension must match targetCRS dimension.");
            }
        }
    }

    /**
     * Validates the given operation. This method is private because we choose
     * to expose only non-ambiguous {@code validate} methods in public API.
     *
     * @param  object  the object to validate, or {@code null}.
     */
    @SuppressWarnings("UnnecessaryUnboxing")
    private void validateOperation(final SingleOperation object) {
        if (object == null) {
            return;
        }
        validateCoordinateOperation(object);
        assertFalse((object instanceof Conversion) && (object instanceof Transformation),
                "Operation: cannot be both a Conversion and a Transformation.");

        final OperationMethod method = object.getMethod();
        mandatory(method, "Operation: OperationMethod is mandatory.");
        validate(method);
        if (method != null) {
            @SuppressWarnings("deprecation") final Integer opSourceDimension = method.getSourceDimensions();
            @SuppressWarnings("deprecation") final Integer opTargetDimension = method.getTargetDimensions();
            final MathTransform transform = object.getMathTransform();
            // Do not validate because it is already done by validateCoordinateOperation(object).
            if (transform != null) {
                if (opSourceDimension != null) {
                    assertEquals(opSourceDimension.intValue(), transform.getSourceDimensions(),
                            "Operation: MathTransform source dimension must match OperationMethod source dimension.");
                }
                if (opTargetDimension != null) {
                    assertEquals(opTargetDimension.intValue(), transform.getTargetDimensions(),
                            "Operation: MathTransform target dimension must match OperationMethod target dimension.");
                }
            }
        }
        final ParameterValueGroup parameters = object.getParameterValues();
        mandatory(method, "Operation: ParameterValues are mandatory.");
        container.validate(parameters);
    }

    /**
     * Validates the given conversion.
     *
     * @param  object  the object to validate, or {@code null}.
     */
    public void validate(final Conversion object) {
        if (object == null) {
            return;
        }
        validateOperation(object);
        if (object.getMathTransform() == null) {
            forbidden(object.getSourceCRS(), "Conversion: defining conversion should not have a source CRS");
            forbidden(object.getTargetCRS(), "Conversion: defining conversion should not have a target CRS");
        } else {
            mandatory(object.getSourceCRS(), "Conversion: non-defining conversion should have a source CRS.");
            mandatory(object.getTargetCRS(), "Conversion: non-defining conversion should have a target CRS.");
        }
<<<<<<< HEAD
        forbidden("Conversion: should not have a source epoch.",    object.getSourceEpoch().orElse(null));
        forbidden("Conversion: should not have a target epoch.",    object.getTargetEpoch().orElse(null));
        forbidden("Conversion: should not have operation version.", object.getOperationVersion());
=======
        forbidden(object.getSourceEpoch(),      "Conversion: should not have a source epoch.");
        forbidden(object.getTargetEpoch(),      "Conversion: should not have a target epoch.");
        forbidden(object.getOperationVersion(), "Conversion: should not have operation version.");
>>>>>>> 098de660
    }

    /**
     * Validates the given transformation.
     *
     * @param  object  the object to validate, or {@code null}.
     */
    public void validate(final Transformation object) {
        if (object == null) {
            return;
        }
        validateOperation(object);
<<<<<<< HEAD
        mandatory("Transformation: sourceCRS is a mandatory attribute.",        object.getSourceCRS());
        mandatory("Transformation: targetCRS is a mandatory attribute.",        object.getTargetCRS());
        mandatory("Transformation: MathTransform is a mandatory attribute.",    object.getMathTransform());
        mandatory("Transformation: operationVersion is a mandatory attribute.", object.getOperationVersion());
        forbidden("Transformation: should not have a source epoch.", object.getSourceEpoch().orElse(null));
        forbidden("Transformation: should not have a target epoch.", object.getTargetEpoch().orElse(null));
=======
        mandatory(object.getSourceCRS(),        "Transformation: sourceCRS is a mandatory attribute.");
        mandatory(object.getTargetCRS(),        "Transformation: targetCRS is a mandatory attribute.");
        mandatory(object.getMathTransform(),    "Transformation: MathTransform is a mandatory attribute.");
        mandatory(object.getOperationVersion(), "Transformation: operationVersion is a mandatory attribute.");
        forbidden(object.getSourceEpoch(),      "Transformation: should not have a source epoch.");
        forbidden(object.getTargetEpoch(),      "Transformation: should not have a target epoch.");
>>>>>>> 098de660
    }

    /**
     * Validates the point motion operation.
     *
     * @param  object  the object to validate, or {@code null}.
     * @since 3.1
     */
    public void validate(final PointMotionOperation object) {
        if (object == null) {
            return;
        }
        validateOperation(object);
        CoordinateReferenceSystem sourceCRS, targetCRS;
        mandatory(sourceCRS = object.getSourceCRS(), "PointMotionOperation: sourceCRS is a mandatory attribute.");
        mandatory(targetCRS = object.getTargetCRS(), "PointMotionOperation: targetCRS is a mandatory attribute.");
        if (sourceCRS != null && targetCRS != null) {
            assertEquals(sourceCRS, targetCRS, "PointMotionOperation: sourceCRS and targetCRS shall be equal.");
        }
<<<<<<< HEAD
        mandatory("PointMotionOperation: source epoch is a mandatory attribute.",     object.getSourceEpoch().orElse(null));
        mandatory("PointMotionOperation: target epoch is a mandatory attribute.",     object.getTargetEpoch().orElse(null));
        mandatory("PointMotionOperation: operationVersion is a mandatory attribute.", object.getOperationVersion());
        mandatory("PointMotionOperation: MathTransform is a mandatory attribute.",    object.getMathTransform());
=======
        mandatory(object.getSourceEpoch(),      "PointMotionOperation: source epoch is a mandatory attribute.");
        mandatory(object.getTargetEpoch(),      "PointMotionOperation: target epoch is a mandatory attribute.");
        mandatory(object.getOperationVersion(), "PointMotionOperation: operationVersion is a mandatory attribute.");
        mandatory(object.getMathTransform(),    "PointMotionOperation: MathTransform is a mandatory attribute.");
>>>>>>> 098de660
    }

    /**
     * Validates the given operation method.
     *
     * @param  object  the object to validate, or {@code null}.
     */
    public void validate(final OperationMethod object) {
        if (object == null) {
            return;
        }
        @SuppressWarnings("deprecation") final Integer sourceDimension = object.getSourceDimensions();
        @SuppressWarnings("deprecation") final Integer targetDimension = object.getTargetDimensions();
        if (sourceDimension != null) {
            assertStrictlyPositive(sourceDimension, "OperationMethod: source dimension must be greater than zero.");
        }
        if (targetDimension != null) {
            assertStrictlyPositive(targetDimension, "OperationMethod: target dimension must be greater than zero.");
        }
        validate(object.getFormula());
        container.validate(object.getParameters());
        validateIdentifiedObject(object);
    }

    /**
     * Validates the given formula.
     *
     * @param  object  the object to validate, or {@code null}.
     */
    public void validate(final Formula object) {
        if (object == null) {
            return;
        }
        container.validate(object.getFormula());
        container.validate(object.getCitation());
    }

    /**
     * Validates the given math transform.
     *
     * @param  object  the object to validate, or {@code null}.
     */
    public void validate(final MathTransform object) {
        if (object == null) {
            return;
        }
        final int sourceDimension = object.getSourceDimensions();
        final int targetDimension = object.getTargetDimensions();
        assertStrictlyPositive(sourceDimension, "MathTransform: source dimension must be greater than zero.");
        assertStrictlyPositive(targetDimension, "MathTransform: target dimension must be greater than zero.");
        if (object instanceof MathTransform1D) {
            assertEquals(1, sourceDimension, "MathTransform1D: source dimension must be 1.");
            assertEquals(1, targetDimension, "MathTransform1D: target dimension must be 1.");
        }
        if (object instanceof MathTransform2D) {
            assertEquals(2, sourceDimension, "MathTransform2D: source dimension must be 2.");
            assertEquals(2, targetDimension, "MathTransform2D: target dimension must be 2.");
        }
        if (object.isIdentity()) {
            assertEquals(sourceDimension, targetDimension,
                    "MathTransform: identity transforms must have the same source and target dimensions.");
        }
    }

    /**
     * {@return the number of dimensions of the given CRS}.
     *
     * @param  crs  the coordinate reference system for which to get the number of dimensions.
     */
    private static int dimension(final CoordinateReferenceSystem crs) {
        return crs.getCoordinateSystem().getDimension();
    }
}<|MERGE_RESOLUTION|>--- conflicted
+++ resolved
@@ -277,15 +277,9 @@
             mandatory(object.getSourceCRS(), "Conversion: non-defining conversion should have a source CRS.");
             mandatory(object.getTargetCRS(), "Conversion: non-defining conversion should have a target CRS.");
         }
-<<<<<<< HEAD
-        forbidden("Conversion: should not have a source epoch.",    object.getSourceEpoch().orElse(null));
-        forbidden("Conversion: should not have a target epoch.",    object.getTargetEpoch().orElse(null));
-        forbidden("Conversion: should not have operation version.", object.getOperationVersion());
-=======
         forbidden(object.getSourceEpoch(),      "Conversion: should not have a source epoch.");
         forbidden(object.getTargetEpoch(),      "Conversion: should not have a target epoch.");
         forbidden(object.getOperationVersion(), "Conversion: should not have operation version.");
->>>>>>> 098de660
     }
 
     /**
@@ -298,21 +292,12 @@
             return;
         }
         validateOperation(object);
-<<<<<<< HEAD
-        mandatory("Transformation: sourceCRS is a mandatory attribute.",        object.getSourceCRS());
-        mandatory("Transformation: targetCRS is a mandatory attribute.",        object.getTargetCRS());
-        mandatory("Transformation: MathTransform is a mandatory attribute.",    object.getMathTransform());
-        mandatory("Transformation: operationVersion is a mandatory attribute.", object.getOperationVersion());
-        forbidden("Transformation: should not have a source epoch.", object.getSourceEpoch().orElse(null));
-        forbidden("Transformation: should not have a target epoch.", object.getTargetEpoch().orElse(null));
-=======
         mandatory(object.getSourceCRS(),        "Transformation: sourceCRS is a mandatory attribute.");
         mandatory(object.getTargetCRS(),        "Transformation: targetCRS is a mandatory attribute.");
         mandatory(object.getMathTransform(),    "Transformation: MathTransform is a mandatory attribute.");
         mandatory(object.getOperationVersion(), "Transformation: operationVersion is a mandatory attribute.");
         forbidden(object.getSourceEpoch(),      "Transformation: should not have a source epoch.");
         forbidden(object.getTargetEpoch(),      "Transformation: should not have a target epoch.");
->>>>>>> 098de660
     }
 
     /**
@@ -332,17 +317,10 @@
         if (sourceCRS != null && targetCRS != null) {
             assertEquals(sourceCRS, targetCRS, "PointMotionOperation: sourceCRS and targetCRS shall be equal.");
         }
-<<<<<<< HEAD
-        mandatory("PointMotionOperation: source epoch is a mandatory attribute.",     object.getSourceEpoch().orElse(null));
-        mandatory("PointMotionOperation: target epoch is a mandatory attribute.",     object.getTargetEpoch().orElse(null));
-        mandatory("PointMotionOperation: operationVersion is a mandatory attribute.", object.getOperationVersion());
-        mandatory("PointMotionOperation: MathTransform is a mandatory attribute.",    object.getMathTransform());
-=======
         mandatory(object.getSourceEpoch(),      "PointMotionOperation: source epoch is a mandatory attribute.");
         mandatory(object.getTargetEpoch(),      "PointMotionOperation: target epoch is a mandatory attribute.");
         mandatory(object.getOperationVersion(), "PointMotionOperation: operationVersion is a mandatory attribute.");
         mandatory(object.getMathTransform(),    "PointMotionOperation: MathTransform is a mandatory attribute.");
->>>>>>> 098de660
     }
 
     /**
