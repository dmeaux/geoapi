--- conflicted
+++ resolved
@@ -32,17 +32,7 @@
 package org.opengis.test.util;
 
 import org.opengis.metadata.citation.Citation;
-<<<<<<< HEAD
-import org.opengis.metadata.citation.CitationDate;
-import org.opengis.metadata.citation.OnlineResource;
-import org.opengis.metadata.citation.PresentationForm;
-import org.opengis.metadata.citation.ResponsibleParty;
-import org.opengis.metadata.citation.Series;
-import org.opengis.metadata.identification.BrowseGraphic;
-=======
->>>>>>> 31eb39f9
 import org.opengis.util.InternationalString;
-
 
 
 /**
@@ -67,24 +57,6 @@
         this.title = title;
     }
 
-<<<<<<< HEAD
-    @Override public InternationalString        getTitle()                   {return title;}
-    @Override public Set<InternationalString>   getAlternateTitles()         {return emptySet();}
-    @Override public Set<CitationDate>          getDates()                   {return emptySet();}
-    @Override public InternationalString        getEdition()                 {return null;}
-    @Override public Date                       getEditionDate()             {return null;}
-    @Override public Set<Identifier>            getIdentifiers()             {return emptySet();}
-    @Override public Set<ResponsibleParty>      getCitedResponsibleParties() {return emptySet();}
-    @Override public Set<PresentationForm>      getPresentationForms()       {return emptySet();}
-    @Override public Series                     getSeries()                  {return null;}
-    @Override public InternationalString        getOtherCitationDetails()    {return null;}
-    @Override public String                     getISBN()                    {return null;}
-    @Override public String                     getISSN()                    {return null;}
-    @Override public Collection<OnlineResource> getOnlineResources()         {return Collections.emptyList();}
-    @Override public Collection<BrowseGraphic>  getGraphics()                {return Collections.emptyList();}
-    @Deprecated
-    @Override public InternationalString        getCollectiveTitle()         {return null;}
-=======
     /**
      * Returns the title specified at construction time.
      * This is the only {@link Citation} mandatory property.
@@ -93,5 +65,4 @@
     public InternationalString getTitle() {
         return title;
     }
->>>>>>> 31eb39f9
 }