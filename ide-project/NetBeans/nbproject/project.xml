<?xml version="1.0" encoding="UTF-8"?>
<project xmlns="http://www.netbeans.org/ns/project/1">
    <type>org.netbeans.modules.java.j2seproject</type>
    <configuration>
        <data xmlns="http://www.netbeans.org/ns/j2se-project/3">
            <name>GeoAPI 3.1</name>
            <source-roots>
                <root id="src.core.dir" name="GeoAPI"/>
                <root id="src.pending.dir" name="Pending"/>
<<<<<<< HEAD
                <root id="src.proj4.dir" name="Wrapper for Proj.4"/>
=======
                <root id="src.python.dir" name="Python"/>
>>>>>>> 981df4fc
                <root id="src.gdal.dir" name="Wrapper for GDAL"/>
                <root id="src.netcdf.dir" name="Wrapper for netCDF"/>
                <root id="src.examples.dir" name="Examples"/>
                <root id="src.tools.dir" name="Tools"/>
            </source-roots>
            <test-roots>
                <root id="test.core.dir" name="Test GeoAPI"/>
                <root id="src.shared.dir" name="Shared GeoAPI tests"/>
                <root id="src.validators.dir" name="Conformance"/>
                <root id="rsc.validators.dir" name="Conformance resources"/>
                <root id="test.validators.dir" name="Tests conformance"/>
<<<<<<< HEAD
                <root id="test.proj4.dir" name="Tests wrapper for Proj.4"/>
=======
                <root id="test.python.dir" name="Tests Python"/>
>>>>>>> 981df4fc
                <root id="test.gdal.dir" name="Tests wrapper for GDAL"/>
                <root id="test.netcdf.dir" name="Tests wrapper for netCDF"/>
                <root id="test.examples.dir" name="Tests examples"/>
                <root id="test.tools.dir" name="Tests tools"/>
            </test-roots>
        </data>
        <spellchecker-wordlist xmlns="http://www.netbeans.org/ns/spellchecker-wordlist/1">
            <word>API</word>
            <word>classpath</word>
            <word>codespace</word>
            <word>EPSG</word>
            <word>GeoAPI</word>
            <word>geospatial</word>
            <word>GIS</word>
            <word>javadoc</word>
            <word>JDBC</word>
            <word>metadata</word>
            <word>metres</word>
            <word>namespace</word>
            <word>namespaces</word>
            <word>OGC</word>
            <word>opengis</word>
            <word>SQL</word>
            <word>UML</word>
            <word>URL</word>
            <word>validator</word>
            <word>validators</word>
            <word>XML</word>
        </spellchecker-wordlist>
    </configuration>
</project><|MERGE_RESOLUTION|>--- conflicted
+++ resolved
@@ -7,11 +7,6 @@
             <source-roots>
                 <root id="src.core.dir" name="GeoAPI"/>
                 <root id="src.pending.dir" name="Pending"/>
-<<<<<<< HEAD
-                <root id="src.proj4.dir" name="Wrapper for Proj.4"/>
-=======
-                <root id="src.python.dir" name="Python"/>
->>>>>>> 981df4fc
                 <root id="src.gdal.dir" name="Wrapper for GDAL"/>
                 <root id="src.netcdf.dir" name="Wrapper for netCDF"/>
                 <root id="src.examples.dir" name="Examples"/>
@@ -23,11 +18,6 @@
                 <root id="src.validators.dir" name="Conformance"/>
                 <root id="rsc.validators.dir" name="Conformance resources"/>
                 <root id="test.validators.dir" name="Tests conformance"/>
-<<<<<<< HEAD
-                <root id="test.proj4.dir" name="Tests wrapper for Proj.4"/>
-=======
-                <root id="test.python.dir" name="Tests Python"/>
->>>>>>> 981df4fc
                 <root id="test.gdal.dir" name="Tests wrapper for GDAL"/>
                 <root id="test.netcdf.dir" name="Tests wrapper for netCDF"/>
                 <root id="test.examples.dir" name="Tests examples"/>
