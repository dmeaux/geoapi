--- conflicted
+++ resolved
@@ -101,15 +101,10 @@
      *
      * @return means of communication with person(s) and organization(s) associated with the process step.
      */
-<<<<<<< HEAD
     @UML(identifier="processor", obligation=OPTIONAL, specification=ISO_19115, version=2003)
-    Collection<? extends ResponsibleParty> getProcessors();
-=======
-    @UML(identifier="processor", obligation=OPTIONAL, specification=ISO_19115)
-    default Collection<? extends Responsibility> getProcessors() {
+    default Collection<? extends ResponsibleParty> getProcessors() {
         return Collections.emptyList();
     }
->>>>>>> 31eb39f9
 
     /**
      * Process step documentation.
