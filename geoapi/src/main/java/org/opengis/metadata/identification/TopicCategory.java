/*
 *    GeoAPI - Java interfaces for OGC/ISO standards
 *    http://www.geoapi.org
 *
 *    Copyright (C) 2004-2016 Open Geospatial Consortium, Inc.
 *    All Rights Reserved. http://www.opengeospatial.org/ogc/legal
 *
 *    Permission to use, copy, and modify this software and its documentation, with
 *    or without modification, for any purpose and without fee or royalty is hereby
 *    granted, provided that you include the following on ALL copies of the software
 *    and documentation or portions thereof, including modifications, that you make:
 *
 *    1. The full text of this NOTICE in a location viewable to users of the
 *       redistributed or derivative work.
 *    2. Notice of any changes or modifications to the OGC files, including the
 *       date changes were made.
 *
 *    THIS SOFTWARE AND DOCUMENTATION IS PROVIDED "AS IS," AND COPYRIGHT HOLDERS MAKE
 *    NO REPRESENTATIONS OR WARRANTIES, EXPRESS OR IMPLIED, INCLUDING BUT NOT LIMITED
 *    TO, WARRANTIES OF MERCHANTABILITY OR FITNESS FOR ANY PARTICULAR PURPOSE OR THAT
 *    THE USE OF THE SOFTWARE OR DOCUMENTATION WILL NOT INFRINGE ANY THIRD PARTY
 *    PATENTS, COPYRIGHTS, TRADEMARKS OR OTHER RIGHTS.
 *
 *    COPYRIGHT HOLDERS WILL NOT BE LIABLE FOR ANY DIRECT, INDIRECT, SPECIAL OR
 *    CONSEQUENTIAL DAMAGES ARISING OUT OF ANY USE OF THE SOFTWARE OR DOCUMENTATION.
 *
 *    The name and trademarks of copyright holders may NOT be used in advertising or
 *    publicity pertaining to the software without specific, written prior permission.
 *    Title to copyright in this software and any associated documentation will at all
 *    times remain with copyright holders.
 */
package org.opengis.metadata.identification;

import java.util.List;
import java.util.ArrayList;
import org.opengis.util.CodeList;
import org.opengis.annotation.UML;

import static org.opengis.annotation.Obligation.*;
import static org.opengis.annotation.Specification.*;


/**
 * High-level geographic data thematic classification to assist in the grouping and
 * search of available geographic data sets. Can be used to group keywords as well.
 * Listed examples are not exhaustive.
 *
 * <div class="note"><b>Note:</b>
 * It is understood there are overlaps between general categories and the user
 * is encouraged to select the one most appropriate.</div>
 *
 * <div class="warning"><b>Upcoming API change — enumeration</b><br>
 * According ISO 19115, {@code TopicCategory} shall be an enumeration, not a code list.
 * This class may be changed to a Java {@code enum} in GeoAPI 4.0.
 * See <a href="http://jira.codehaus.org/browse/GEO-199">GEO-199</a> for more information.
 * </div>
 *
 * @author  Martin Desruisseaux (IRD)
 * @author  Rémi Maréchal (Geomatys)
 * @version 3.1
 * @since   2.0
 */
@UML(identifier="MD_TopicCategoryCode", specification=ISO_19115)
public final class TopicCategory extends CodeList<TopicCategory> {
    /**
     * Serial number for compatibility with different versions.
     */
    private static final long serialVersionUID = -4987523565852255081L;

    /**
     * List of all enumerations of this type.
     * Must be declared before any enum declaration.
     */
    private static final List<TopicCategory> VALUES = new ArrayList<TopicCategory>(21);

    /**
     * Rearing of animals and/or cultivation of plants.
     *
     * <p><b>Examples:</b>
     * agriculture, irrigation, aquaculture, plantations, herding, pests and
     * diseases affecting crops and livestock.
     * </p>
     */
    @UML(identifier="farming", obligation=CONDITIONAL, specification=ISO_19115)
    public static final TopicCategory FARMING = new TopicCategory("FARMING");

    /**
     * Flora and/or fauna in natural environment.
     *
     * <p><b>Examples:</b>
     * wildlife, vegetation, biological sciences, ecology, wilderness, sealife, wetlands, habitat
     * </p>
     */
    @UML(identifier="biota", obligation=CONDITIONAL, specification=ISO_19115)
    public static final TopicCategory BIOTA = new TopicCategory("BIOTA");

    /**
     * Legal land descriptions.
     *
     * <p><b>Examples:</b>
     * political and administrative boundaries.
     * </p>
     */
    @UML(identifier="boundaries", obligation=CONDITIONAL, specification=ISO_19115)
    public static final TopicCategory BOUNDARIES = new TopicCategory("BOUNDARIES");

    /**
     * Processes and phenomena of the atmosphere.
     *
     * <p><b>Examples:</b>
     * cloud cover, weather, climate, atmospheric conditions, climate change, precipitation.
     * </p>
     */
    @UML(identifier="climatologyMeteorologyAtmosphere", obligation=CONDITIONAL, specification=ISO_19115)
    public static final TopicCategory CLIMATOLOGY_METEOROLOGY_ATMOSPHERE = new TopicCategory("CLIMATOLOGY_METEOROLOGY_ATMOSPHERE");

    /**
     * Economic activities, conditions and employment.
     *
     * <p><b>Examples:</b>
     * production, labour, revenue, commerce, industry, tourism and ecotourism,
     * forestry, fisheries, commercial or subsistence hunting,
     * exploration and exploitation of resources such as minerals, oil and gas.
     * </p>
     */
    @UML(identifier="economy", obligation=CONDITIONAL, specification=ISO_19115)
    public static final TopicCategory ECONOMY = new TopicCategory("ECONOMY");

    /**
     * Height above or below sea level.
     *
     * <p><b>Examples:</b>
     * altitude, bathymetry, digital elevation models, slope, derived products.
     * </p>
     */
    @UML(identifier="elevation", obligation=CONDITIONAL, specification=ISO_19115)
    public static final TopicCategory ELEVATION = new TopicCategory("ELEVATION");

    /**
     * Environmental resources, protection and conservation.
     *
     * <p><b>Examples:</b>
     * environmental pollution, waste storage and treatment, environmental impact assessment,
     * monitoring environmental risk, nature reserves, landscape.
     * </p>
     */
    @UML(identifier="environment", obligation=CONDITIONAL, specification=ISO_19115)
    public static final TopicCategory ENVIRONMENT = new TopicCategory("ENVIRONMENT");

    /**
     * Information pertaining to earth sciences.
     *
     * <p><b>Examples:</b>
     * geophysical features and processes, geology, minerals, sciences dealing with the composition,
     * structure and origin of the earth's rocks, risks of earthquakes, volcanic activity, landslides,
     * gravity information, soils, permafrost, hydrogeology, erosion.
     * </p>
     */
    @UML(identifier="geoscientificInformation", obligation=CONDITIONAL, specification=ISO_19115)
    public static final TopicCategory GEOSCIENTIFIC_INFORMATION = new TopicCategory("GEOSCIENTIFIC_INFORMATION");

    /**
     * Health, health services, human ecology, and safety.
     *
     * <p><b>Examples:</b>
     * disease and illness, factors affecting health, hygiene, substance abuse,
     * mental and physical health, health services.
     * </p>
     *
     * @since 2.1
     */
    @UML(identifier="health", obligation=CONDITIONAL, specification=ISO_19115)
    public static final TopicCategory HEALTH = new TopicCategory("HEALTH");

    /**
     * Base maps.
     *
     * <p><b>Examples:</b>
     * land cover, topographic maps, imagery, unclassified images, annotations.
     * </p>
     */
    @UML(identifier="imageryBaseMapsEarthCover", obligation=CONDITIONAL, specification=ISO_19115)
    public static final TopicCategory IMAGERY_BASE_MAPS_EARTH_COVER = new TopicCategory("IMAGERY_BASE_MAPS_EARTH_COVER");

    /**
     * Military bases, structures, activities.
     *
     * <p><b>Examples:</b>
     * barracks, training grounds, military transportation, information collection.
     * </p>
     */
    @UML(identifier="intelligenceMilitary", obligation=CONDITIONAL, specification=ISO_19115)
    public static final TopicCategory INTELLIGENCE_MILITARY = new TopicCategory("INTELLIGENCE_MILITARY");

    /**
     * Inland water features, drainage systems and their characteristics.
     *
     * <p><b>Examples:</b>
     * rivers and glaciers, salt lakes, water utilization plans, dams, currents,
     * floods, water quality, hydrographic charts.
     * </p>
     */
    @UML(identifier="inlandWaters", obligation=CONDITIONAL, specification=ISO_19115)
    public static final TopicCategory INLAND_WATERS = new TopicCategory("INLAND_WATERS");

    /**
     * Positional information and services.
     *
     * <p><b>Examples:</b>
     * addresses, geodetic networks, control points, postal zones and services, place names.
     * </p>
     */
    @UML(identifier="location", obligation=CONDITIONAL, specification=ISO_19115)
    public static final TopicCategory LOCATION = new TopicCategory("LOCATION");

    /**
     * Features and characteristics of salt water bodies (excluding inland waters).
     *
     * <p><b>Examples:</b>
     * tides, tidal waves, coastal information, reefs.
     * </p>
     */
    @UML(identifier="oceans", obligation=CONDITIONAL, specification=ISO_19115)
    public static final TopicCategory OCEANS = new TopicCategory("OCEANS");

    /**
     * Information used for appropriate actions for future use of the land.
     *
     * <p><b>Examples:</b>
     * land use maps, zoning maps, cadastral surveys, land ownership.
     * </p>
     */
    @UML(identifier="planningCadastre", obligation=CONDITIONAL, specification=ISO_19115)
    public static final TopicCategory PLANNING_CADASTRE = new TopicCategory("PLANNING_CADASTRE");

    /**
     * Characteristics of society and cultures.
     *
     * <p><b>Examples:</b>
     * settlements, anthropology, archaeology, education, traditional beliefs, manners and customs,
     * demographic data, recreational areas and activities, social impact assessments,
     * crime and justice, census information
     * </p>
     */
    @UML(identifier="society", obligation=CONDITIONAL, specification=ISO_19115)
    public static final TopicCategory SOCIETY = new TopicCategory("SOCIETY");

    /**
     * Man-made construction.
     *
     * <p><b>Examples:</b>
     * buildings, museums, churches, factories, housing, monuments, shops, towers.
     * </p>
     */
    @UML(identifier="structure", obligation=CONDITIONAL, specification=ISO_19115)
    public static final TopicCategory STRUCTURE = new TopicCategory("STRUCTURE");

    /**
     * Means and aids for conveying persons and/or goods.
     *
     * <p><b>Examples:</b>
     * roads, airports/airstrips, shipping routes, tunnels, nautical charts,
     * vehicle or vessel location, aeronautical charts, railways.
     * </p>
     */
    @UML(identifier="transportation", obligation=CONDITIONAL, specification=ISO_19115)
    public static final TopicCategory TRANSPORTATION = new TopicCategory("TRANSPORTATION");

    /**
     * Energy, water and waste systems and communications infrastructure and services.
     *
     * <p><b>Examples:</b>
     * hydroelectricity, geothermal, solar and nuclear sources of energy, water purification and
     * distribution, sewage collection and disposal, electricity and gas distribution,
     * data communication, telecommunication, radio, communication networks.
     * </p>
     */
    @UML(identifier="utilitiesCommunication", obligation=CONDITIONAL, specification=ISO_19115)
    public static final TopicCategory UTILITIES_COMMUNICATION = new TopicCategory("UTILITIES_COMMUNICATION");

    /**
     * Region more than 100 Km above the surface of the Earth.
     *
     * @since 3.1
     */
    @UML(identifier="extraTerrestrial", obligation=CONDITIONAL, specification=ISO_19115)
    public static final TopicCategory EXTRA_TERRESTRIAL = new TopicCategory("EXTRA_TERRESTRIAL");

    /**
     * Information related to disaster.
     *
     * <p><b>Examples:</b>
     * site of the disaster, evacuation zone, disaster prevention facility,
     * disaster relief activity.</p>
     *
     * @since 3.1
     */
    @UML(identifier="disaster", obligation=CONDITIONAL, specification=ISO_19115)
    public static final TopicCategory DISASTER = new TopicCategory("DISASTER");

    /**
     * Constructs an element of the given name. The new element is
     * automatically added to the list returned by {@link #values()}.
     *
     * @param name The name of the new element.
     *        This name must not be in use by an other element of this type.
     */
    private TopicCategory(final String name) {
        super(name, VALUES);
    }

    /**
     * Returns the list of {@code TopicCategory}s.
     *
     * @return The list of codes declared in the current JVM.
     */
    public static TopicCategory[] values() {
        synchronized (VALUES) {
            return VALUES.toArray(new TopicCategory[VALUES.size()]);
        }
    }

    /**
     * Returns the list of codes of the same kind than this code list element.
     * Invoking this method is equivalent to invoking {@link #values()}, except that
     * this method can be invoked on an instance of the parent {@code CodeList} class.
     *
     * @return All code {@linkplain #values() values} for this code list.
     */
    @Override
    public TopicCategory[] family() {
        return values();
    }

    /**
     * Returns the topic category that matches the given string, or returns a
     * new one if none match it. More specifically, this methods returns the first instance for
     * which <code>{@linkplain #name() name()}.{@linkplain String#equals equals}(code)</code>
     * returns {@code true}. If no existing instance is found, then a new one is created for
     * the given name.
     *
<<<<<<< HEAD
     * @param code The name of the code to fetch or to create.
     * @return A code matching the given name.
=======
     * @return all {@linkplain #values() values} for this enumeration.
>>>>>>> 9a8a3306
     */
    public static TopicCategory valueOf(String code) {
        return valueOf(TopicCategory.class, code);
    }
}<|MERGE_RESOLUTION|>--- conflicted
+++ resolved
@@ -302,8 +302,7 @@
      * Constructs an element of the given name. The new element is
      * automatically added to the list returned by {@link #values()}.
      *
-     * @param name The name of the new element.
-     *        This name must not be in use by an other element of this type.
+     * @param name  the name of the new element. This name shall not be in use by an other element of this type.
      */
     private TopicCategory(final String name) {
         super(name, VALUES);
@@ -312,7 +311,7 @@
     /**
      * Returns the list of {@code TopicCategory}s.
      *
-     * @return The list of codes declared in the current JVM.
+     * @return the list of codes declared in the current JVM.
      */
     public static TopicCategory[] values() {
         synchronized (VALUES) {
@@ -325,7 +324,7 @@
      * Invoking this method is equivalent to invoking {@link #values()}, except that
      * this method can be invoked on an instance of the parent {@code CodeList} class.
      *
-     * @return All code {@linkplain #values() values} for this code list.
+     * @return all code {@linkplain #values() values} for this code list.
      */
     @Override
     public TopicCategory[] family() {
@@ -339,12 +338,8 @@
      * returns {@code true}. If no existing instance is found, then a new one is created for
      * the given name.
      *
-<<<<<<< HEAD
-     * @param code The name of the code to fetch or to create.
-     * @return A code matching the given name.
-=======
-     * @return all {@linkplain #values() values} for this enumeration.
->>>>>>> 9a8a3306
+     * @param  code  the name of the code to fetch or to create.
+     * @return a code matching the given name.
      */
     public static TopicCategory valueOf(String code) {
         return valueOf(TopicCategory.class, code);
