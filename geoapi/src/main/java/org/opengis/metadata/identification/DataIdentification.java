/*
 *    GeoAPI - Java interfaces for OGC/ISO standards
 *    http://www.geoapi.org
 *
 *    Copyright (C) 2004-2019 Open Geospatial Consortium, Inc.
 *    All Rights Reserved. http://www.opengeospatial.org/ogc/legal
 *
 *    Permission to use, copy, and modify this software and its documentation, with
 *    or without modification, for any purpose and without fee or royalty is hereby
 *    granted, provided that you include the following on ALL copies of the software
 *    and documentation or portions thereof, including modifications, that you make:
 *
 *    1. The full text of this NOTICE in a location viewable to users of the
 *       redistributed or derivative work.
 *    2. Notice of any changes or modifications to the OGC files, including the
 *       date changes were made.
 *
 *    THIS SOFTWARE AND DOCUMENTATION IS PROVIDED "AS IS," AND COPYRIGHT HOLDERS MAKE
 *    NO REPRESENTATIONS OR WARRANTIES, EXPRESS OR IMPLIED, INCLUDING BUT NOT LIMITED
 *    TO, WARRANTIES OF MERCHANTABILITY OR FITNESS FOR ANY PARTICULAR PURPOSE OR THAT
 *    THE USE OF THE SOFTWARE OR DOCUMENTATION WILL NOT INFRINGE ANY THIRD PARTY
 *    PATENTS, COPYRIGHTS, TRADEMARKS OR OTHER RIGHTS.
 *
 *    COPYRIGHT HOLDERS WILL NOT BE LIABLE FOR ANY DIRECT, INDIRECT, SPECIAL OR
 *    CONSEQUENTIAL DAMAGES ARISING OUT OF ANY USE OF THE SOFTWARE OR DOCUMENTATION.
 *
 *    The name and trademarks of copyright holders may NOT be used in advertising or
 *    publicity pertaining to the software without specific, written prior permission.
 *    Title to copyright in this software and any associated documentation will at all
 *    times remain with copyright holders.
 */
package org.opengis.metadata.identification;

import java.util.Collection;
import java.util.Map;
import java.util.Locale;
import java.nio.charset.Charset;
import org.opengis.util.InternationalString;
import org.opengis.annotation.UML;
import org.opengis.annotation.Profile;

import static org.opengis.annotation.Obligation.*;
import static org.opengis.annotation.Specification.*;
import static org.opengis.annotation.ComplianceLevel.*;


/**
 * Information required to identify a resource.
 *
 * @author  Martin Desruisseaux (IRD)
 * @version 3.1
 * @since   2.0
 */
@UML(identifier="MD_DataIdentification", specification=ISO_19115)
public interface DataIdentification extends Identification {
    /**
     * Language(s) and character set(s) used within the resource.
     * The first element in iteration order shall be the default language.
     * All other elements, if any, are alternate language(s) used within the resource.
     * Note that contrarily to the {@code PT_Locale} object defined by ISO 19115:2014, the {@code java.util.Locale}
     * object does not contain character encoding information. The character set information is stored in separated
     * objects, associated to locales through entries in the map.
     *
     * <h3>XML representation</h3>
     * XML documents shall format languages using the ISO 639-2 language code as returned by {@link Locale#getISO3Language()}.
     * Character sets shall be referenced by name from the IANA Character Set register.
     *
     * @departure integration
     *   GeoAPI replaces ISO 19115:2014 {@code LanguageCode}, {@code CountryCode} and {@code MD_CharacterSetCode}
     *   code lists by equivalent objects from the standard Java library.
     *   See {@link org.opengis.metadata.Metadata#getLocalesAndCharsets()} for more information.
     *
     * @return language(s) and character set(s) used within the resource.
     *
     * @see org.opengis.metadata.Metadata#getLocalesAndCharsets()
     * @see org.opengis.metadata.content.FeatureCatalogueDescription#getLocalesAndCharsets()
     *
     * @since 3.1
     */
    @Profile(level=CORE)
    @UML(identifier="defaultLocale+otherLocale", obligation=CONDITIONAL, specification=ISO_19115)
    Map<Locale,Charset> getLocalesAndCharsets();

    /**
     * Language(s) used within the resource.
     *
     * @return language(s) used.
     *
     * @deprecated Replaced by {@code getLocalesAndCharsets().keySet()}.
     */
    @Deprecated
    @UML(identifier="language", obligation=MANDATORY, specification=ISO_19115, version=2003)
    default Collection<Locale> getLanguages() {
        return getLocalesAndCharsets().keySet();
    }

    /**
     * The character coding standard(s) used for the dataset.
     *
     * <div class="warning"><b>Upcoming API change — JDK integration</b><br>
     * As of ISO 19115:2014, {@code CharacterSet} is replaced by a reference to the
     * <a href="http://www.iana.org/assignments/character-sets">IANA Character Set register</a>,
     * which is represented in Java by {@link java.nio.charset.Charset}.
     * This change may be applied in GeoAPI 4.0.
     * </div>
     *
     * @return the character coding standard(s) used.
     *
     * @deprecated Replaced by {@code getLocalesAndCharsets().values()}.
     */
    @Deprecated
    @UML(identifier="characterSet", obligation=CONDITIONAL, specification=ISO_19115, version=2003)
<<<<<<< HEAD
    Collection<CharacterSet> getCharacterSets();
=======
    default Collection<Charset> getCharacterSets() {
        return getLocalesAndCharsets().values();
    }
>>>>>>> 31eb39f9

    /**
     * Description of the resource in the producer's processing environment, including items
     * such as the software, the computer operating system, file name, and the dataset size.
     *
     * @return description of the resource in the producer's processing environment, or {@code null}.
     */
    @UML(identifier="environmentDescription", obligation=OPTIONAL, specification=ISO_19115)
    default InternationalString getEnvironmentDescription() {
        return null;
    }

    /**
     * Any other descriptive information about the resource.
     *
     * @return other descriptive information, or {@code null}.
     */
    @UML(identifier="supplementalInformation", obligation=OPTIONAL, specification=ISO_19115)
    default InternationalString getSupplementalInformation() {
        return null;
    }
}<|MERGE_RESOLUTION|>--- conflicted
+++ resolved
@@ -31,9 +31,10 @@
  */
 package org.opengis.metadata.identification;
 
-import java.util.Collection;
 import java.util.Map;
 import java.util.Locale;
+import java.util.Collection;
+import java.util.LinkedHashSet;
 import java.nio.charset.Charset;
 import org.opengis.util.InternationalString;
 import org.opengis.annotation.UML;
@@ -110,13 +111,13 @@
      */
     @Deprecated
     @UML(identifier="characterSet", obligation=CONDITIONAL, specification=ISO_19115, version=2003)
-<<<<<<< HEAD
-    Collection<CharacterSet> getCharacterSets();
-=======
-    default Collection<Charset> getCharacterSets() {
-        return getLocalesAndCharsets().values();
+    default Collection<CharacterSet> getCharacterSets() {
+        LinkedHashSet<CharacterSet> codes = new LinkedHashSet<>();
+        getLocalesAndCharsets().values().forEach((cs) -> {
+            codes.add(CharacterSet.fromCharset(cs));
+        });
+        return codes;
     }
->>>>>>> 31eb39f9
 
     /**
      * Description of the resource in the producer's processing environment, including items
