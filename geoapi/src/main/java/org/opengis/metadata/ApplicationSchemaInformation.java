/*
 *    GeoAPI - Java interfaces for OGC/ISO standards
 *    http://www.geoapi.org
 *
 *    Copyright (C) 2004-2016 Open Geospatial Consortium, Inc.
 *    All Rights Reserved. http://www.opengeospatial.org/ogc/legal
 *
 *    Permission to use, copy, and modify this software and its documentation, with
 *    or without modification, for any purpose and without fee or royalty is hereby
 *    granted, provided that you include the following on ALL copies of the software
 *    and documentation or portions thereof, including modifications, that you make:
 *
 *    1. The full text of this NOTICE in a location viewable to users of the
 *       redistributed or derivative work.
 *    2. Notice of any changes or modifications to the OGC files, including the
 *       date changes were made.
 *
 *    THIS SOFTWARE AND DOCUMENTATION IS PROVIDED "AS IS," AND COPYRIGHT HOLDERS MAKE
 *    NO REPRESENTATIONS OR WARRANTIES, EXPRESS OR IMPLIED, INCLUDING BUT NOT LIMITED
 *    TO, WARRANTIES OF MERCHANTABILITY OR FITNESS FOR ANY PARTICULAR PURPOSE OR THAT
 *    THE USE OF THE SOFTWARE OR DOCUMENTATION WILL NOT INFRINGE ANY THIRD PARTY
 *    PATENTS, COPYRIGHTS, TRADEMARKS OR OTHER RIGHTS.
 *
 *    COPYRIGHT HOLDERS WILL NOT BE LIABLE FOR ANY DIRECT, INDIRECT, SPECIAL OR
 *    CONSEQUENTIAL DAMAGES ARISING OUT OF ANY USE OF THE SOFTWARE OR DOCUMENTATION.
 *
 *    The name and trademarks of copyright holders may NOT be used in advertising or
 *    publicity pertaining to the software without specific, written prior permission.
 *    Title to copyright in this software and any associated documentation will at all
 *    times remain with copyright holders.
 */
package org.opengis.metadata;

import java.net.URI;
import org.opengis.annotation.UML;
import org.opengis.metadata.citation.Citation;
import org.opengis.metadata.citation.OnlineResource;

import static org.opengis.annotation.Obligation.*;
import static org.opengis.annotation.Specification.*;


/**
 * Defines and exposes the structure of a resource (model and/or data dictionary).
 *
 * @author  Martin Desruisseaux (IRD)
 * @version 3.1
 * @since   2.0
 */
@UML(identifier="MD_ApplicationSchemaInformation", specification=ISO_19115)
public interface ApplicationSchemaInformation {
    /**
     * Name of the application schema used.
     *
     * @return name of the application schema.
     */
    @UML(identifier="name", obligation=MANDATORY, specification=ISO_19115)
    Citation getName();

    /**
     * Identification of the schema language used.
     *
     * @return the schema language used.
     */
    @UML(identifier="schemaLanguage", obligation=MANDATORY, specification=ISO_19115)
    String getSchemaLanguage();

    /**
     * Formal language used in Application Schema.
     *
     * @return formal language used in Application Schema.
     */
    @UML(identifier="constraintLanguage", obligation=MANDATORY, specification=ISO_19115)
    String getConstraintLanguage();

    /**
     * Full application schema given as an ASCII file.
     *
<<<<<<< HEAD
     * <div class="warning"><b>Upcoming API change</b><br>
     * {@code URI} will be replaced by {@link CharSequence} in GeoAPI 4.0.
     * </div>
     *
     * @return Application schema as an ASCII file, or {@code null}.
=======
     * @return application schema as an ASCII file, or {@code null}.
>>>>>>> 9a8a3306
     */
    @UML(identifier="schemaAscii", obligation=OPTIONAL, specification=ISO_19115)
    URI getSchemaAscii();

    /**
     * Full application schema given as a graphics file.
     *
<<<<<<< HEAD
     * <div class="warning"><b>Upcoming API change</b><br>
     * As of ISO 19115:2014, {@code URI} is replaced by {@link OnlineResource}.
     * This change may be applied in GeoAPI 4.0.
     * </div>
     *
     * @return Application schema as a graphics file, or {@code null}.
=======
     * @return application schema as a graphics file, or {@code null}.
>>>>>>> 9a8a3306
     */
    @UML(identifier="graphicsFile", obligation=OPTIONAL, specification=ISO_19115, version=2003)
    URI getGraphicsFile();

    /**
     * Full application schema given as a software development file.
     *
<<<<<<< HEAD
     * <div class="warning"><b>Upcoming API change</b><br>
     * As of ISO 19115:2014, {@code URI} is replaced by {@link OnlineResource}.
     * This change may be applied in GeoAPI 4.0.
     * </div>
     *
     * @return Application schema as a software development file, or {@code null}.
=======
     * @return application schema as a software development file, or {@code null}.
>>>>>>> 9a8a3306
     */
    @UML(identifier="softwareDevelopmentFile", obligation=OPTIONAL, specification=ISO_19115, version=2003)
    URI getSoftwareDevelopmentFile();

    /**
     * Software dependent format used for the application schema software dependent file.
     *
     * @return format used for the application schema software file, or {@code null}.
     */
    @UML(identifier="softwareDevelopmentFileFormat", obligation=OPTIONAL, specification=ISO_19115)
    String getSoftwareDevelopmentFileFormat();
}<|MERGE_RESOLUTION|>--- conflicted
+++ resolved
@@ -76,15 +76,11 @@
     /**
      * Full application schema given as an ASCII file.
      *
-<<<<<<< HEAD
      * <div class="warning"><b>Upcoming API change</b><br>
      * {@code URI} will be replaced by {@link CharSequence} in GeoAPI 4.0.
      * </div>
      *
-     * @return Application schema as an ASCII file, or {@code null}.
-=======
      * @return application schema as an ASCII file, or {@code null}.
->>>>>>> 9a8a3306
      */
     @UML(identifier="schemaAscii", obligation=OPTIONAL, specification=ISO_19115)
     URI getSchemaAscii();
@@ -92,16 +88,12 @@
     /**
      * Full application schema given as a graphics file.
      *
-<<<<<<< HEAD
      * <div class="warning"><b>Upcoming API change</b><br>
      * As of ISO 19115:2014, {@code URI} is replaced by {@link OnlineResource}.
      * This change may be applied in GeoAPI 4.0.
      * </div>
      *
-     * @return Application schema as a graphics file, or {@code null}.
-=======
      * @return application schema as a graphics file, or {@code null}.
->>>>>>> 9a8a3306
      */
     @UML(identifier="graphicsFile", obligation=OPTIONAL, specification=ISO_19115, version=2003)
     URI getGraphicsFile();
@@ -109,16 +101,12 @@
     /**
      * Full application schema given as a software development file.
      *
-<<<<<<< HEAD
      * <div class="warning"><b>Upcoming API change</b><br>
      * As of ISO 19115:2014, {@code URI} is replaced by {@link OnlineResource}.
      * This change may be applied in GeoAPI 4.0.
      * </div>
      *
-     * @return Application schema as a software development file, or {@code null}.
-=======
      * @return application schema as a software development file, or {@code null}.
->>>>>>> 9a8a3306
      */
     @UML(identifier="softwareDevelopmentFile", obligation=OPTIONAL, specification=ISO_19115, version=2003)
     URI getSoftwareDevelopmentFile();
