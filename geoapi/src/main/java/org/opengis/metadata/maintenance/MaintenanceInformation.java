/*
 *    GeoAPI - Java interfaces for OGC/ISO standards
 *    http://www.geoapi.org
 *
 *    Copyright (C) 2004-2019 Open Geospatial Consortium, Inc.
 *    All Rights Reserved. http://www.opengeospatial.org/ogc/legal
 *
 *    Permission to use, copy, and modify this software and its documentation, with
 *    or without modification, for any purpose and without fee or royalty is hereby
 *    granted, provided that you include the following on ALL copies of the software
 *    and documentation or portions thereof, including modifications, that you make:
 *
 *    1. The full text of this NOTICE in a location viewable to users of the
 *       redistributed or derivative work.
 *    2. Notice of any changes or modifications to the OGC files, including the
 *       date changes were made.
 *
 *    THIS SOFTWARE AND DOCUMENTATION IS PROVIDED "AS IS," AND COPYRIGHT HOLDERS MAKE
 *    NO REPRESENTATIONS OR WARRANTIES, EXPRESS OR IMPLIED, INCLUDING BUT NOT LIMITED
 *    TO, WARRANTIES OF MERCHANTABILITY OR FITNESS FOR ANY PARTICULAR PURPOSE OR THAT
 *    THE USE OF THE SOFTWARE OR DOCUMENTATION WILL NOT INFRINGE ANY THIRD PARTY
 *    PATENTS, COPYRIGHTS, TRADEMARKS OR OTHER RIGHTS.
 *
 *    COPYRIGHT HOLDERS WILL NOT BE LIABLE FOR ANY DIRECT, INDIRECT, SPECIAL OR
 *    CONSEQUENTIAL DAMAGES ARISING OUT OF ANY USE OF THE SOFTWARE OR DOCUMENTATION.
 *
 *    The name and trademarks of copyright holders may NOT be used in advertising or
 *    publicity pertaining to the software without specific, written prior permission.
 *    Title to copyright in this software and any associated documentation will at all
 *    times remain with copyright holders.
 */
package org.opengis.metadata.maintenance;

import java.util.Date;
import java.util.Collection;
import java.util.Collections;
import java.util.LinkedHashSet;
import org.opengis.metadata.citation.DateType;
import org.opengis.metadata.citation.CitationDate;
import org.opengis.metadata.citation.Responsibility;
import org.opengis.metadata.citation.ResponsibleParty;
import org.opengis.metadata.maintenance.Scope;
import org.opengis.temporal.PeriodDuration;
import org.opengis.util.InternationalString;
import org.opengis.annotation.UML;

import static org.opengis.annotation.Obligation.*;
import static org.opengis.annotation.Specification.*;


/**
 * Information about the scope and frequency of updating.
 *
 * @author  Martin Desruisseaux (IRD)
 * @author  Cory Horner (Refractions Research)
 * @author  Rémi Maréchal (Geomatys)
 * @version 3.1
 * @since   2.0
 */
@UML(identifier="MD_MaintenanceInformation", specification=ISO_19115)
public interface MaintenanceInformation {
    /**
     * Frequency with which changes and additions are made to the resource after the
     * initial resource is completed.
     *
     * @return frequency with which changes and additions are made to the resource.
     */
    @UML(identifier="maintenanceAndUpdateFrequency", obligation=OPTIONAL, specification=ISO_19115)
    default MaintenanceFrequency getMaintenanceAndUpdateFrequency() {
        return null;
    }

    /**
     * Date information associated with maintenance of resource.
     * Returns an empty collection if none.
     *
     * @return date information associated with maintenance of resource.
     *
     * @since 3.1
     */
    @UML(identifier="maintenanceDate", obligation=OPTIONAL, specification=ISO_19115)
    default Collection<? extends CitationDate> getMaintenanceDates() {
        return Collections.emptyList();
    }

    /**
     * Scheduled revision date for resource.
     *
     * @return scheduled revision date, or {@code null}.
     *
     * @deprecated As of ISO 19115:2014, replaced by {@link #getMaintenanceDates()} in order to enable inclusion
     *             of a {@link org.opengis.metadata.citation.DateType} to describe the type of the date.
     *             Note that {@link org.opengis.metadata.citation.DateType#NEXT_UPDATE} was added to that code list.
     */
    @Deprecated
    @UML(identifier="dateOfNextUpdate", obligation=OPTIONAL, specification=ISO_19115, version=2003)
    default Date getDateOfNextUpdate() {
        Date fallback = null;
        for (CitationDate info : getMaintenanceDates()) {
            Date date = info.getDate();
            DateType type = info.getDateType();
            if (DateType.NEXT_UPDATE.equals(type)) {
                return date;
            } else if (fallback == null) {
                fallback = date;
            }
        }
        return fallback;
    }

    /**
     * Maintenance period other than those defined.
     *
     * @return the maintenance period, or {@code null}.
     */
    @UML(identifier="userDefinedMaintenanceFrequency", obligation=OPTIONAL, specification=ISO_19115)
    default PeriodDuration getUserDefinedMaintenanceFrequency() {
        return null;
    }

    /**
     * Type of resource and / or extent to which the maintenance information applies.
     *
     * @return type of resource and / or extent to which the maintenance information applies, or {@code null} if none.
     *
     * @since 3.1
     */
    @UML(identifier="maintenanceScope", obligation=OPTIONAL, specification=ISO_19115)
    default Collection<? extends Scope> getMaintenanceScopes() {
        return Collections.emptyList();
    }

    /**
     * Scope of data to which maintenance is applied.
     *
     * @return scope of data to which maintenance is applied.
     *
     * @deprecated As of ISO 19115:2014, {@code getUpdateScopes()} and {@link #getUpdateScopeDescriptions()}
     *             were combined into {@link #getMaintenanceScopes()} in order to allow specifying a scope
     *             that includes a spatial and temporal extent.
     */
    @Deprecated
    @UML(identifier="updateScope", obligation=OPTIONAL, specification=ISO_19115, version=2003)
    default Collection<ScopeCode> getUpdateScopes() {
        LinkedHashSet<ScopeCode> codes = new LinkedHashSet<>();
        getMaintenanceScopes().forEach((scope) -> {
            codes.add(scope.getLevel());
        });
        return codes;
    }

    /**
     * Additional information about the range or extent of the resource.
     *
     * @return additional information about the range or extent of the resource.
     *
     * @deprecated As of ISO 19115:2014, {@link #getUpdateScopes()} and {@code getUpdateScopeDescriptions()}
     *             were combined into {@link #getMaintenanceScopes()} in order to allow specifying a scope
     *             that includes a spatial and temporal extent.
     */
    @Deprecated
    @UML(identifier="updateScopeDescription", obligation=OPTIONAL, specification=ISO_19115, version=2003)
    default Collection<? extends ScopeDescription> getUpdateScopeDescriptions() {
        for (Scope scope : getMaintenanceScopes()) {
            Collection<? extends ScopeDescription> desc = scope.getLevelDescription();
            if (desc != null) return desc;
        }
        return Collections.emptyList();
    }

    /**
     * Information regarding specific requirements for maintaining the resource.
     *
     * @return information regarding specific requirements for maintaining the resource.
     */
    @UML(identifier="maintenanceNote", obligation=OPTIONAL, specification=ISO_19115)
    default Collection<? extends InternationalString> getMaintenanceNotes() {
        return Collections.emptyList();
    }

    /**
     * Identification of, and means of communicating with,
     * person(s) and organization(s) with responsibility for maintaining the resource.
     *
     * <div class="warning"><b>Upcoming API change — generalization</b><br>
     * As of ISO 19115:2014, {@code ResponsibleParty} is replaced by the {@link Responsibility} parent interface.
     * This change may be applied in GeoAPI 4.0.
     * </div>
     *
     * @return means of communicating with person(s) and organization(s) with responsibility
     *         for maintaining the resource.
     */
<<<<<<< HEAD
    @UML(identifier="contact", obligation=OPTIONAL, specification=ISO_19115, version=2003)
    Collection<? extends ResponsibleParty> getContacts();
=======
    @UML(identifier="contact", obligation=OPTIONAL, specification=ISO_19115)
    default Collection<? extends Responsibility> getContacts() {
        return Collections.emptyList();
    }
>>>>>>> 31eb39f9
}<|MERGE_RESOLUTION|>--- conflicted
+++ resolved
@@ -190,13 +190,8 @@
      * @return means of communicating with person(s) and organization(s) with responsibility
      *         for maintaining the resource.
      */
-<<<<<<< HEAD
     @UML(identifier="contact", obligation=OPTIONAL, specification=ISO_19115, version=2003)
-    Collection<? extends ResponsibleParty> getContacts();
-=======
-    @UML(identifier="contact", obligation=OPTIONAL, specification=ISO_19115)
-    default Collection<? extends Responsibility> getContacts() {
+    default Collection<? extends ResponsibleParty> getContacts() {
         return Collections.emptyList();
     }
->>>>>>> 31eb39f9
 }