--- conflicted
+++ resolved
@@ -87,12 +87,8 @@
      *
      * @deprecated Removed from ISO 19157:2013.
      */
-<<<<<<< HEAD
-    @Deprecated
     @Profile(level=CORE)
-=======
     @Deprecated(since="3.1")
->>>>>>> b2c419d0
     @UML(identifier="lineage", obligation=CONDITIONAL, specification=ISO_19115, version=2003)
     default Lineage getLineage() {
         return null;
