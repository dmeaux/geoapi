--- conflicted
+++ resolved
@@ -17,14 +17,6 @@
  */
 package org.opengis.referencing.operation;
 
-<<<<<<< HEAD
-import org.opengis.referencing.crs.CoordinateReferenceSystem;
-import org.opengis.referencing.crs.GeographicCRS;
-=======
-import org.opengis.referencing.crs.GeodeticCRS;
->>>>>>> b822d026
-import org.opengis.referencing.crs.ProjectedCRS;
-
 
 /**
  * A conversion from geodetic (<var>longitude</var>,<var>latitude</var>) coordinates
@@ -34,51 +26,15 @@
  *
  * @departure extension
  *   This interface is not part of the OGC/ISO abstract specification.
- *   It has been added in GeoAPI 3.0 for making possible to restrict the type of
- *   <abbr>CRS</abbr> associated to this conversion, and for use as a filter for
+ *   It has been added in GeoAPI 3.0 as a filter for
  *   {@linkplain org.opengis.referencing.operation.MathTransformFactory#getAvailableMethods(Class)
  *   listing the map projection methods} available in an implementation.
  *
- * @author  Martin Desruisseaux (IRD, Geomatys)
- * @version 4.0
+ * @author  Martin Desruisseaux (IRD)
+ * @version 3.0
  * @since   1.0
  *
  * @see org.opengis.referencing.crs.ProjectedCRS
  */
 public interface Projection extends Conversion {
-    /**
-     * Returns the source CRS, which must be geodetic or {@code null}.
-     * This type <abbr>CRS</abbr> is usually {@link GeographicCRS}, but not necessarily.
-     *
-     * @see ProjectedCRS#getBaseCRS()
-     *
-<<<<<<< HEAD
-     * <div class="warning"><b>Upcoming API change — specialization</b><br>
-     * The source CRS of a map projection is always {@link GeographicCRS}.
-     * This change may be applied in GeoAPI 4.0.
-     * </div>
-     */
-    @Override
-    CoordinateReferenceSystem getSourceCRS();
-=======
-     * @since 4.0
-     */
-    @Override
-    GeodeticCRS getSourceCRS();
->>>>>>> b822d026
-
-    /**
-     * Returns the target CRS, which must be projected or {@code null}.
-     *
-<<<<<<< HEAD
-     * <div class="warning"><b>Upcoming API change — specialization</b><br>
-     * The target CRS of a map projection is always {@link ProjectedCRS}.
-     * This change may be applied in GeoAPI 4.0.
-     * </div>
-=======
-     * @since 4.0
->>>>>>> b822d026
-     */
-    @Override
-    CoordinateReferenceSystem getTargetCRS();
 }