--- conflicted
+++ resolved
@@ -36,10 +36,6 @@
  * @version 3.1
  * @since   2.1
  */
-<<<<<<< HEAD
-=======
-@Deprecated(since="3.1")
->>>>>>> b2c419d0
 @UML(identifier="RS_Identifier", specification=ISO_19115, version=2003)
 public interface ReferenceIdentifier extends Identifier {
 }